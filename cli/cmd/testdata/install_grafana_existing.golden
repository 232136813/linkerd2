--- conflicted
+++ resolved
@@ -1927,8 +1927,6 @@
           medium: Memory
         name: linkerd-identity-end-entity
 ---
-<<<<<<< HEAD
-=======
 kind: Service
 apiVersion: v1
 metadata:
@@ -2179,7 +2177,6 @@
           medium: Memory
         name: linkerd-identity-end-entity
 ---
->>>>>>> c68ab23a
 ###
 ### Tap
 ###
